package main

import (
	"encoding/json"
	"flag"
	"fmt"
	"io/ioutil"
	"net/http"
	"os"
	"strconv"
<<<<<<< HEAD
=======

>>>>>>> 8273643b
	"github.com/raintank/raintank-probe/checks"
)

type RaintankProbeCheck interface {
	Run() error
	Results() interface{}
}

func main() {
	http.HandleFunc("/", handler)
	var port int
	flag.IntVar(&port, "p", 8080, "TCP port to listen on")
	flag.Parse()
	fmt.Println("raintank-probe server starting up on port " + strconv.Itoa(port))
	err := http.ListenAndServe(fmt.Sprintf("127.0.0.1:%d", port), nil)
	if err != nil {
		fmt.Fprintln(os.Stderr, err)
	}
}

func handler(w http.ResponseWriter, r *http.Request) {
	checkType := r.URL.Path[1:]
	body, err := ioutil.ReadAll(r.Body)
	if err != nil {
		sendError(w, 500, fmt.Errorf("failed to read request body."))
		return
	}

	check, err := GetCheck(checkType, body)
	if err != nil {
		sendError(w, 500, err)
		return
	}
	result, err := RunCheck(check)
	if err != nil {
		sendError(w, 500, err)
		return
	}

	//encode the result as a JSON string.
	json, err := json.Marshal(result)
	if err != nil {
		sendError(w, 500, fmt.Errorf("failed to convert results to json: "+err.Error()))
		return
	}
	w.Header().Set("Content-Type", "application/json")
	w.Write(json)
	return
}

func sendError(w http.ResponseWriter, code int, err error) {
	w.WriteHeader(code)
	w.Write([]byte(err.Error()))
	return
}

func GetCheck(checkType string, body []byte) (RaintankProbeCheck, error) {
	switch checkType {
	case "ping":
		return checks.NewRaintankPingProbe(body)
	case "dns":
		return checks.NewRaintankDnsProbe(body)
	case "http":
		return checks.NewRaintankHTTPProbe(body)
	case "https":
		return checks.NewRaintankHTTPSProbe(body)
	default:
		return nil, fmt.Errorf("unknown check type. " + checkType)
	}

}

func RunCheck(check RaintankProbeCheck) (interface{}, error) {
	resultChan := make(chan error)
	//run the check in a goroutine.
	go func() {
		//push the return into the resultChan
		resultChan <- check.Run()
	}()

	err := <-resultChan
	return check.Results(), err
}<|MERGE_RESOLUTION|>--- conflicted
+++ resolved
@@ -8,10 +8,7 @@
 	"net/http"
 	"os"
 	"strconv"
-<<<<<<< HEAD
-=======
 
->>>>>>> 8273643b
 	"github.com/raintank/raintank-probe/checks"
 )
 
